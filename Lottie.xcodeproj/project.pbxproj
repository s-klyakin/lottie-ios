--- conflicted
+++ resolved
@@ -13,14 +13,8 @@
 		25D5437322307C8800ED90FA /* CompatibleAnimationKeypath.swift in Sources */ = {isa = PBXBuildFile; fileRef = 25D543702230787900ED90FA /* CompatibleAnimationKeypath.swift */; };
 		25D5437422307C8B00ED90FA /* CompatibleAnimationView.swift in Sources */ = {isa = PBXBuildFile; fileRef = 25D5436E22306E2D00ED90FA /* CompatibleAnimationView.swift */; };
 		25D5437522307C8C00ED90FA /* CompatibleAnimationView.swift in Sources */ = {isa = PBXBuildFile; fileRef = 25D5436E22306E2D00ED90FA /* CompatibleAnimationView.swift */; };
-<<<<<<< HEAD
-		4866743322249C0600258C00 /* TextCompositionLayer.swift in Sources */ = {isa = PBXBuildFile; fileRef = 4866743222249C0600258C00 /* TextCompositionLayer.swift */; };
-		4866743522249C0600258C00 /* TextCompositionLayer.swift in Sources */ = {isa = PBXBuildFile; fileRef = 4866743222249C0600258C00 /* TextCompositionLayer.swift */; };
-		4866743622249C0600258C00 /* TextCompositionLayer.swift in Sources */ = {isa = PBXBuildFile; fileRef = 4866743222249C0600258C00 /* TextCompositionLayer.swift */; };
-=======
 		37A137F42265AF5B00E371E5 /* TextCompositionLayer.swift in Sources */ = {isa = PBXBuildFile; fileRef = 486E8724220B78BF007CD915 /* TextCompositionLayer.swift */; };
 		37A137F52265AF5C00E371E5 /* TextCompositionLayer.swift in Sources */ = {isa = PBXBuildFile; fileRef = 486E8724220B78BF007CD915 /* TextCompositionLayer.swift */; };
->>>>>>> 05d5af74
 		4866744122249C4E00258C00 /* TextAnimatorNode.swift in Sources */ = {isa = PBXBuildFile; fileRef = 4866744022249C4E00258C00 /* TextAnimatorNode.swift */; };
 		4866744222249C4E00258C00 /* TextAnimatorNode.swift in Sources */ = {isa = PBXBuildFile; fileRef = 4866744022249C4E00258C00 /* TextAnimatorNode.swift */; };
 		4866744322249C4E00258C00 /* TextAnimatorNode.swift in Sources */ = {isa = PBXBuildFile; fileRef = 4866744022249C4E00258C00 /* TextAnimatorNode.swift */; };
